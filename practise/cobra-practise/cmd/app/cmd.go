package app

import (
	"fmt"
	"os"
	"path/filepath"

	"github.com/spf13/cobra"
	"github.com/spf13/pflag"

	"k8s.io/cli-runtime/pkg/genericclioptions"
	"k8s.io/client-go/util/homedir"
	cliflag "k8s.io/component-base/cli/flag"
	"k8s.io/kubectl/pkg/util/i18n"
	"k8s.io/kubectl/pkg/util/templates"

	"go-learning/practise/cobra-practise/cmd/apply"
	"go-learning/practise/cobra-practise/cmd/create"
	"go-learning/practise/cobra-practise/cmd/plugin"
<<<<<<< HEAD
	pcmdutil "go-learning/practise/cobra-practise/cmd/util"
=======
	pixiutemplates "go-learning/practise/cobra-practise/cmd/templates"
>>>>>>> b7c81316
)

var (
	defaultKubeConfig = filepath.Join(homedir.HomeDir(), ".kube", "config")
)

// PluginHandler is capable of parsing command line arguments
// and performing executable filename lookups to search
// for valid plugin files, and execute found plugins.
type PluginHandler interface {
	// exists at the given filename, or a boolean false.
	// Lookup will iterate over a list of given prefixes
	// in order to recognize valid plugin filenames.
	// The first filepath to match a prefix is returned.
	Lookup(filename string) (string, bool)
	// Execute receives an executable's filepath, a slice
	// of arguments, and a slice of environment variables
	// to relay to the executable.
	Execute(executablePath string, cmdArgs, environment []string) error
}

// ConfigFlags composes the set of values necessary
// for obtaining pixiu client config
type ConfigFlags struct {
	Kubeconfig *string
	Name       *string
	Namespace  *string

	usePersistentConfig bool
	//TODO
}

// NewConfigFlags returns ConfigFlags with default values set
func NewConfigFlags(usePersistentConfig bool) *ConfigFlags {
	return &ConfigFlags{
		Kubeconfig: stringptr(defaultKubeConfig),
		Name:       stringptr(""),
		Namespace:  stringptr(""),

		usePersistentConfig: usePersistentConfig,
	}
}

func (f *ConfigFlags) WithDefaultNamespaceFlag() *ConfigFlags {
	f.Namespace = stringptr("default")
	return f
}

func stringptr(val string) *string {
	return &val
}

const (
	flagName      = "name"
	flagNamespace = "namespace"
)

func (f *ConfigFlags) AddFlags(flags *pflag.FlagSet) {
	if f.Kubeconfig != nil {
		flags.StringVar(f.Kubeconfig, "kubeconfig", *f.Kubeconfig, "Path to the kubeconfig file to use for CLI requests.")
	}
	if f.Name != nil {
		flags.StringVar(f.Name, flagName, *f.Name, "Name to impersonate for the operation")
	}
	if f.Namespace != nil {
		flags.StringVar(f.Namespace, flagNamespace, *f.Namespace, "Namespace")
	}

	// TODO: 其他的自定义配置
}

type PixiuOptions struct {
	PluginHandler PluginHandler
	Arguments     []string
	ConfigFlags   *ConfigFlags

	genericclioptions.IOStreams
}

// DefaultPluginHandler implements PluginHandler
type DefaultPluginHandler struct {
	ValidPrefixes []string
}

func NewDefaultPluginHandler(validPrefixes []string) *DefaultPluginHandler {
	return &DefaultPluginHandler{
		ValidPrefixes: validPrefixes,
	}
}

func (h *DefaultPluginHandler) Lookup(filename string) (string, bool) {
	// TODO
	return "", false
}

func (h *DefaultPluginHandler) Execute(executablePath string, cmdArgs, environment []string) error {
	return nil
}

func NewDefaultPixiuCommand() *cobra.Command {
	return NewDefaultPixiuctlCommandWithArgs(PixiuOptions{
		PluginHandler: NewDefaultPluginHandler(plugin.ValidPluginFilenamePrefixes),
		Arguments:     os.Args,
		ConfigFlags:   NewConfigFlags(true).WithDefaultNamespaceFlag(),
		IOStreams:     genericclioptions.IOStreams{In: os.Stdin, Out: os.Stdout, ErrOut: os.Stderr},
	})
}

// NewDefaultPixiuCommand creates the `pixiuctl` command with default arguments
func NewDefaultPixiuctlCommandWithArgs(o PixiuOptions) *cobra.Command {
	cmd := NewPixiuCommand(o)

	if o.PluginHandler == nil {
		// TODO: 后续考虑加入plugin的实现
		return cmd
	}

	// 预留命令行插件，暂时不做实现
	if len(o.Arguments) > 1 {
	}

	return cmd
}

// NewPixiuCommand 创建 `pixiuctl` 命令行和它的子命令
func NewPixiuCommand(o PixiuOptions) *cobra.Command {
	//warningHandler := rest.NewWarningWriter(o.IOStreams.ErrOut, rest.WarningWriterOptions{Deduplicate: true, Color: term.AllowsColorOutput(o.IOStreams.ErrOut)})
	warningsAsErrors := false

	// Parent command to which all subcommands are added
	cmds := &cobra.Command{
		Use:   "pixiuctl",
		Short: i18n.T("pixiuctl controls the Pixiu cluster manager"),
		Long: templates.LongDesc(`
      pixiuctl controls the Pixiu cluster manager.

      Find more information at:
            https://github.com/caoyingjunz/go-learning`),
		Run: runHelp,
		PersistentPostRunE: func(cmd *cobra.Command, args []string) error {
			if warningsAsErrors {
				fmt.Println("demo warningsAsErrors")
			}
			return nil
		},
	}

	cmds.SetGlobalNormalizationFunc(cliflag.WarnWordSepNormalizeFunc)

	// 通过 addFlag 追加
	flags := cmds.PersistentFlags()

	flags.BoolVar(&warningsAsErrors, "warnings-as-errors", warningsAsErrors, "Treat warnings received from the server as errors and exit with a non-zero exit code")

	configFlags := o.ConfigFlags
	configFlags.AddFlags(flags) // TODO

<<<<<<< HEAD
	f := pcmdutil.NewFactory(*configFlags.Kubeconfig)

=======
>>>>>>> b7c81316
	groups := templates.CommandGroups{
		{
			Message: "Basic Commands (Beginner):",
			Commands: []*cobra.Command{
				create.NewCmdCreate(f, o.IOStreams),
			},
		},
		{
			Message: "Advanced Commands:",
			Commands: []*cobra.Command{
<<<<<<< HEAD
				apply.NewCmdApply(f, o.IOStreams),
=======
				apply.NewCmdApply(o.IOStreams),
>>>>>>> b7c81316
			},
		},
	}

	groups.Add(cmds)

	filters := []string{"options"}
<<<<<<< HEAD
	templates.ActsAsRootCommand(cmds, filters, groups...)
=======

	pixiutemplates.ActsAsRootCommand(cmds, filters, groups...)
>>>>>>> b7c81316

	// Stop warning about normalization of flags. That makes it possible to
	// add the klog flags later.
	cmds.SetGlobalNormalizationFunc(cliflag.WordSepNormalizeFunc)
	return cmds
}

func runHelp(cmd *cobra.Command, args []string) {
	cmd.Help()
}<|MERGE_RESOLUTION|>--- conflicted
+++ resolved
@@ -17,11 +17,7 @@
 	"go-learning/practise/cobra-practise/cmd/apply"
 	"go-learning/practise/cobra-practise/cmd/create"
 	"go-learning/practise/cobra-practise/cmd/plugin"
-<<<<<<< HEAD
 	pcmdutil "go-learning/practise/cobra-practise/cmd/util"
-=======
-	pixiutemplates "go-learning/practise/cobra-practise/cmd/templates"
->>>>>>> b7c81316
 )
 
 var (
@@ -179,11 +175,8 @@
 	configFlags := o.ConfigFlags
 	configFlags.AddFlags(flags) // TODO
 
-<<<<<<< HEAD
 	f := pcmdutil.NewFactory(*configFlags.Kubeconfig)
 
-=======
->>>>>>> b7c81316
 	groups := templates.CommandGroups{
 		{
 			Message: "Basic Commands (Beginner):",
@@ -194,11 +187,7 @@
 		{
 			Message: "Advanced Commands:",
 			Commands: []*cobra.Command{
-<<<<<<< HEAD
 				apply.NewCmdApply(f, o.IOStreams),
-=======
-				apply.NewCmdApply(o.IOStreams),
->>>>>>> b7c81316
 			},
 		},
 	}
@@ -206,12 +195,7 @@
 	groups.Add(cmds)
 
 	filters := []string{"options"}
-<<<<<<< HEAD
 	templates.ActsAsRootCommand(cmds, filters, groups...)
-=======
-
-	pixiutemplates.ActsAsRootCommand(cmds, filters, groups...)
->>>>>>> b7c81316
 
 	// Stop warning about normalization of flags. That makes it possible to
 	// add the klog flags later.
